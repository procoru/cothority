// Deterlab is responsible for setting up everything to test the application
// on deterlab.net
// Given a list of hostnames, it will create an overlay
// tree topology, using all but the last node. It will create multiple
// nodes per server and run timestamping processes. The last node is
// reserved for the logging server, which is forwarded to localhost:8081
//
// Creates the following directory structure:
// build/ - where all cross-compiled executables are stored
// remote/ - directory to be copied to the deterlab server
//
// The following apps are used:
//   deter - runs on the user-machine in deterlab and launches the others
//   logserver - runs on the first 'Loggers' servers - first is the master, rest are slaves
//   forkexec - runs on the other servers and launches the app, so it can measure its cpu usage

package platform

import (
	"os"
	"os/exec"
	"sync"

	"bufio"
	_ "errors"
	"fmt"
	"github.com/dedis/cothority/lib/app"
	"github.com/dedis/cothority/lib/cliutils"
	dbg "github.com/dedis/cothority/lib/debug_lvl"
	"github.com/dedis/cothority/lib/graphs"
	"io/ioutil"
	"path"
	"path/filepath"
	"runtime"
	"strconv"
	"strings"
	"time"
)

type Deterlab struct {
	// The login on the platform
	Login string
	// The outside host on the platform
	Host string
	// The name of the project
	Project string
	// Name of the Experiment - also name of hosts
	Experiment string
	// Directory of applications
	AppDir string
	// Directory where everything is copied into
	DeployDir string
	// Directory for building
	BuildDir string
	// Working directory of deterlab
	DeterDir string
	// Where the main logging machine resides
	MasterLogger string
	// DNS-resolvable names
	Phys []string
	// VLAN-IP names
	Virt []string

	// Which app to run
	App string
	// Number of machines
	Machines int
	// Number of loggers
	Loggers int
	// Channel to communication stopping of experiment
	sshDeter chan string
	// Whether the simulation is started
	started bool
	// Debugging-level: 0 is none - 5 is everything
	Debug int

	// All hostnames used concatenated with the port
	Hostnames []string

	// Testing the connection?
	TestConnect bool
}

func (d *Deterlab) Configure() {
	// Directory setup - would also be possible in /tmp
	pwd, _ := os.Getwd()
	d.DeterDir = pwd + "/platform/deterlab"
	d.DeployDir = d.DeterDir + "/remote"
	d.BuildDir = d.DeterDir + "/build"
	d.AppDir = pwd + "/../app"
	dbg.Lvl3("Dirs are:", d.DeterDir, d.DeployDir)
	dbg.Lvl3("Dirs are:", d.BuildDir, d.AppDir)
	d.LoadAndCheckDeterlabVars()

	d.Debug = dbg.DebugVisible
	if d.App == "" {
		dbg.Fatal("No app defined in simulation")
	}

	// Setting up channel
	d.sshDeter = make(chan string)
}

// build is the name of the app to build
// empty = all otherwise build specific package
func (d *Deterlab) Build(build string) error {
	dbg.Lvl1("Building for", d.Login, d.Host, d.Project, build)
	start := time.Now()

	var wg sync.WaitGroup

	// Start with a clean build-directory
	current, _ := os.Getwd()
	dbg.Lvl3("Current dir is:", current, d.DeterDir)
	defer os.Chdir(current)

	// Go into deterlab-dir and create the build-dir
	os.Chdir(d.DeterDir)
	os.RemoveAll(d.BuildDir)
	os.Mkdir(d.BuildDir, 0777)

	// start building the necessary packages
	packages := []string{"logserver", "forkexec", "app", "users"}
	if build != "" {
		packages = strings.Split(build, ",")
	}
	dbg.Lvl3("Starting to build all executables", packages)
	for _, p := range packages {
		src_dir := d.DeterDir + "/" + p
		basename := path.Base(p)
		if p == "app" {
			src_dir = d.AppDir + "/" + d.App
			basename = d.App
		}
		dst := d.BuildDir + "/" + basename

		dbg.Lvl3("Building", p, "from", src_dir, "into", basename)
		wg.Add(1)
		if p == "users" {
			go func(src, dest string) {
				defer wg.Done()
				// the users node has a 386 FreeBSD architecture
				// go won't compile on an absolute path so we need to
				// convert it to a relative one
				src_rel, _ := filepath.Rel(d.DeterDir, src)
				out, err := cliutils.Build("./"+src_rel, dest, "386", "freebsd")
				if err != nil {
					cliutils.KillGo()
					dbg.Lvl1(out)
					dbg.Fatal(err)
				}
			}(src_dir, dst)
			continue
		}
		go func(src, dest string) {
			defer wg.Done()
			// deter has an amd64, linux architecture
			src_rel, _ := filepath.Rel(d.DeterDir, src)
			dbg.Lvl3("Relative-path is", src, src_rel, d.DeterDir)
			out, err := cliutils.Build("./"+src_rel, dest, "amd64", "linux")
			if err != nil {
				cliutils.KillGo()
				dbg.Lvl1(out)
				dbg.Fatal(err)
			}
		}(src_dir, dst)
	}
	// wait for the build to finish
	wg.Wait()
	dbg.Lvl1("Build is finished after", time.Since(start))
	return nil
}

// Kills all eventually remaining processes from the last Deploy-run
func (d *Deterlab) Cleanup() error {
	// Cleanup eventual ssh from the proxy-forwarding to the logserver
	err := exec.Command("pkill", "-9", "-f", "ssh -t -t").Run()
	if err != nil {
		dbg.Lvl3("Stopping ssh:", err)
	}

	// SSH to the deterlab-server and end all running users-processes
	dbg.Lvl3("Going to kill everything")
	go func() {
		err := cliutils.SshRunStdout(d.Login, d.Host, "test -f remote/users && ( cd remote; ./users -kill )")
		if err != nil {
			dbg.Lvl3(err)
		}
		d.sshDeter <- "stopped"
	}()

	for {
		select {
		case msg := <-d.sshDeter:
			if msg == "stopped" {
				dbg.Lvl3("Users stopped")
				return nil
			} else {
				dbg.Lvl2("Received other command", msg, "probably the app didn't quit correctly")
			}
		case <-time.After(time.Second * 20):
			dbg.Lvl3("Timeout error when waiting for end of ssh")
			return nil
		}
	}

	return nil
}

// Creates the appropriate configuration-files and copies everything to the
// deterlab-installation.
func (d *Deterlab) Deploy(rc RunConfig) error {
	dbg.Lvl1("Assembling all files and configuration options")
	os.RemoveAll(d.DeployDir)
	os.Mkdir(d.DeployDir, 0777)

	dbg.Lvl1("Writing config-files")

	// Initialize the deter-struct with our current structure (for debug-levels
	// and such), then read in the app-configuration to overwrite eventual
	// 'Machines', 'Hpn', 'Loggers' or other fields
	deter := *d
	appConfig := d.DeployDir + "/app.toml"
	deterConfig := d.DeployDir + "/deter.toml"
	ioutil.WriteFile(appConfig, rc.Toml(), 0666)
	deter.ReadConfig(appConfig)

	deter.createHosts()
	d.MasterLogger = deter.MasterLogger
	app.WriteTomlConfig(deter, deterConfig)

	// Prepare special configuration preparation for each application - the
	// reading in twice of the configuration file, once for the deterConfig,
	// then for the appConfig, sets the deterConfig as defaults and overwrites
	// everything else with the actual appConfig (which comes from the
	// runconfig-file)
	switch d.App {
	case "sign", "stamp":
		conf := app.ConfigColl{}
		app.ReadTomlConfig(&conf, deterConfig)
		app.ReadTomlConfig(&conf, appConfig)
		// Calculates a tree that is used for the timestampers
		var depth int
		conf.Tree, conf.Hosts, depth, _ = graphs.TreeFromList(deter.Virt[deter.Loggers:], conf.Hpn, conf.Bf)
		dbg.Lvl2("Depth:", depth)
		dbg.Lvl2("Total hosts:", len(conf.Hosts))
		total := deter.Machines * conf.Hpn
		if len(conf.Hosts) != total {
			dbg.Fatal("Only calculated", len(conf.Hosts), "out of", total, "hosts - try changing number of",
				"machines or hosts per node")
		}
		deter.Hostnames = conf.Hosts
		// re-write the new configuration-file
		app.WriteTomlConfig(conf, appConfig)
	case "shamir":
		conf := app.ConfigShamir{}
		app.ReadTomlConfig(&conf, deterConfig)
		app.ReadTomlConfig(&conf, appConfig)
		_, conf.Hosts, _, _ = graphs.TreeFromList(deter.Virt[deter.Loggers:], conf.Hpn, conf.Hpn)
		deter.Hostnames = conf.Hosts
		// re-write the new configuration-file
		app.WriteTomlConfig(conf, appConfig)
	case "randhound":
	}
	app.WriteTomlConfig(deter, "deter.toml", d.DeployDir)
	/*
		dbg.Printf("%+v", deter)
		debug := reflect.ValueOf(deter).Elem().FieldByName("Debug")
		if debug.IsValid() {
			dbg.DebugVisible = debug.Interface().(int)
		}
	*/

	// copy the webfile-directory of the logserver to the remote directory
	err := exec.Command("cp", "-a", d.DeterDir+"/logserver/webfiles",
		d.DeterDir+"/cothority.conf", d.DeployDir).Run()
	if err != nil {
		dbg.Fatal("error copying webfiles:", err)
	}
	build, err := ioutil.ReadDir(d.BuildDir)
	for _, file := range build {
		err = exec.Command("cp", d.BuildDir+"/"+file.Name(), d.DeployDir).Run()
		if err != nil {
			dbg.Fatal("error copying build-file:", err)
		}
	}

	dbg.Lvl1("Copying over to", d.Login, "@", d.Host)
	// Copy everything over to deterlabs
	err = cliutils.Rsync(d.Login, d.Host, d.DeployDir+"/", "remote/")
	if err != nil {
		dbg.Fatal(err)
	}

	dbg.Lvl1("Done copying")

	return nil
}

func (d *Deterlab) Start() error {
	// setup port forwarding for viewing log server
	d.started = true
	dbg.Lvl3("setting up port forwarding for master logger: ", d.MasterLogger, d.Login, d.Host)
	out, err := exec.Command("ps", "ax").Output()
	if strings.Contains(string(out), "ssh -t -t") || err != nil{
		dbg.Fatal("There is probably still a proxy-forwarder running!\nsudo killall ssh")
	}
	cmd := exec.Command(
		"ssh",
		"-t",
		"-t",
		fmt.Sprintf("%s@%s", d.Login, d.Host),
		"-L",
<<<<<<< HEAD
		"8081:"+d.MasterLogger+":10000")
	err := cmd.Start()
=======
		"8081:" + d.MasterLogger + ":10000")
	err = cmd.Start()
>>>>>>> cc1974b6
	if err != nil {
		dbg.Fatal("failed to setup portforwarding for logging server")
	}

	go func() {
		err := cliutils.SshRunStdout(d.Login, d.Host, "cd remote; GOMAXPROCS=8 ./users")
		if err != nil {
			dbg.Lvl3(err)
		}
		d.sshDeter <- "finished"
	}()

	return nil
}

// Waiting for the process to finish
func (d *Deterlab) Wait() error {
	if d.started {
		dbg.Lvl3("Simulation is started")
		select {
		case msg := <-d.sshDeter:
			if msg == "finished" {
				dbg.Lvl3("Received finished-message, not killing users")
				return nil
			} else {
				dbg.Lvl1("Received out-of-line message", msg)
			}
		case <-time.After(time.Second):
			dbg.Lvl3("No message waiting")
		}
		d.started = false
	}
<<<<<<< HEAD

	dbg.Lvl3("Going to kill everything")
	go func() {
		err := cliutils.SshRunStdout(d.Login, d.Host, "test -f remote/users && ( cd remote; ./users -kill )")
		if err != nil {
			dbg.Lvl3(err)
		}
		d.sshDeter <- "stopped"
	}()

	for {
		select {
		case msg := <-d.sshDeter:
			if msg == "stopped" {
				dbg.Lvl3("Users stopped")
				return nil
			} else {
				dbg.Lvl2("Received other command", msg, "probably the app didn't quit correctly")
			}
		case <-time.After(time.Second * 20):
			dbg.Lvl3("Timeout error when waiting for end of ssh")
			return nil
		}
	}

=======
>>>>>>> cc1974b6
	return nil
}

// Reads in the deterlab-config and drops out if there is an error
func (d *Deterlab) ReadConfig(name ...string) {
	configName := "deter.toml"
	if len(name) > 0 {
		configName = name[0]
	}
	err := app.ReadTomlConfig(d, configName)
	_, caller, line, _ := runtime.Caller(1)
	who := caller + ":" + strconv.Itoa(line)
	if err != nil {
		dbg.Fatal("Couldn't read config in", who, ":", err)
	}
	dbg.DebugVisible = d.Debug
}

/*
* Write the hosts.txt file automatically
* from project name and number of servers
 */
func (d *Deterlab) createHosts() error {
	num_servers := d.Machines + d.Loggers
	nmachs, nloggers := d.Machines, d.Loggers

	// write the name of the server + \t + IP address
	ip := "10.255.0."
	name := d.Project + ".isi.deterlab.net"
	d.Phys = make([]string, 0, num_servers)
	d.Virt = make([]string, 0, num_servers)
	for i := 1; i <= num_servers; i++ {
		d.Phys = append(d.Phys, fmt.Sprintf("server-%d.%s.%s", i-1, d.Experiment, name))
		d.Virt = append(d.Virt, fmt.Sprintf("%s%d", ip, i))
	}

	// only take the machines we need
	d.Phys = d.Phys[:nmachs+nloggers]
	d.Virt = d.Virt[:nmachs+nloggers]
	d.MasterLogger = d.Phys[0]

	return nil
}

// Checks whether host, login and project are defined. If any of them are missing, it will
// ask on the command-line.
// For the login-variable, it will try to set up a connection to d.Host and copy over the
// public key for a more easy communication
func (d *Deterlab) LoadAndCheckDeterlabVars() {
	deter := Deterlab{}
	err := app.ReadTomlConfig(&deter, "deter.toml", d.DeterDir)
	d.Host, d.Login, d.Project, d.Experiment, d.Loggers =
		deter.Host, deter.Login, deter.Project, deter.Experiment, deter.Loggers

	if err != nil {
		dbg.Lvl1("Couldn't read config-file - asking for default values")
	}

	if d.Host == "" {
		d.Host = readString("Please enter the hostname of deterlab", "users.deterlab.net")
	}

	if d.Login == "" {
		d.Login = readString("Please enter the login-name on "+d.Host, "")
	}

	if d.Project == "" {
		d.Project = readString("Please enter the project on deterlab", "SAFER")
	}

	if d.Experiment == "" {
		d.Experiment = readString("Please enter the Experiment on "+d.Project, "Dissent-CS")
	}

	if d.Loggers == 0 {
		d.Loggers = 3
	}

	app.WriteTomlConfig(*d, "deter.toml", d.DeterDir)
}

// Shows a messages and reads in a string, eventually returning a default (dft) string
func readString(msg, dft string) string {
	fmt.Printf("%s [%s]: ", msg, dft)

	reader := bufio.NewReader(os.Stdin)
	strnl, _ := reader.ReadString('\n')
	str := strings.TrimSpace(strnl)
	if str == "" {
		return dft
	}
	return str
}<|MERGE_RESOLUTION|>--- conflicted
+++ resolved
@@ -302,7 +302,7 @@
 	d.started = true
 	dbg.Lvl3("setting up port forwarding for master logger: ", d.MasterLogger, d.Login, d.Host)
 	out, err := exec.Command("ps", "ax").Output()
-	if strings.Contains(string(out), "ssh -t -t") || err != nil{
+	if strings.Contains(string(out), "ssh -t -t") || err != nil {
 		dbg.Fatal("There is probably still a proxy-forwarder running!\nsudo killall ssh")
 	}
 	cmd := exec.Command(
@@ -311,13 +311,8 @@
 		"-t",
 		fmt.Sprintf("%s@%s", d.Login, d.Host),
 		"-L",
-<<<<<<< HEAD
 		"8081:"+d.MasterLogger+":10000")
-	err := cmd.Start()
-=======
-		"8081:" + d.MasterLogger + ":10000")
 	err = cmd.Start()
->>>>>>> cc1974b6
 	if err != nil {
 		dbg.Fatal("failed to setup portforwarding for logging server")
 	}
@@ -350,34 +345,6 @@
 		}
 		d.started = false
 	}
-<<<<<<< HEAD
-
-	dbg.Lvl3("Going to kill everything")
-	go func() {
-		err := cliutils.SshRunStdout(d.Login, d.Host, "test -f remote/users && ( cd remote; ./users -kill )")
-		if err != nil {
-			dbg.Lvl3(err)
-		}
-		d.sshDeter <- "stopped"
-	}()
-
-	for {
-		select {
-		case msg := <-d.sshDeter:
-			if msg == "stopped" {
-				dbg.Lvl3("Users stopped")
-				return nil
-			} else {
-				dbg.Lvl2("Received other command", msg, "probably the app didn't quit correctly")
-			}
-		case <-time.After(time.Second * 20):
-			dbg.Lvl3("Timeout error when waiting for end of ssh")
-			return nil
-		}
-	}
-
-=======
->>>>>>> cc1974b6
 	return nil
 }
 
