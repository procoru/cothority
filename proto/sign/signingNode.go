package sign

import (
	"bytes"
	"crypto/cipher"
	"encoding/binary"
	"errors"
	"hash/fnv"
	"math/rand"
	"strconv"
	"sync"
	"sync/atomic"
	"time"

	"golang.org/x/net/context"

	log "github.com/Sirupsen/logrus"
	dbg "github.com/dedis/cothority/lib/debug_lvl"

	"github.com/dedis/cothority/lib/coconet"
	"github.com/dedis/cothority/lib/hashid"
	"github.com/dedis/cothority/lib/logutils"
	"github.com/dedis/cothority/lib/proof"
	"github.com/dedis/crypto/abstract"
)

type Type int // used by other modules as coll_sign.Type

var MAX_WILLING_TO_WAIT time.Duration = 50 * time.Second

var ChangingViewError error = errors.New("In the process of changing view")

const (
	// Default Signature involves creating Merkle Trees
	MerkleTree = iota
	// Basic Signature removes all Merkle Trees
	// Collective public keys are still created and can be used
	PubKey
	// Basic Signature on aggregated votes
	Voter
)

var _ Signer = &Node{}

type Node struct {
	coconet.Host

	// Signing Node will Fail at FailureRate probability
	FailureRate         int
	FailAsRootEvery     int
	FailAsFollowerEvery int

	randmu sync.Mutex
	Rand   *rand.Rand

	Type   Type
	Height int

	HostList []string

	suite   abstract.Suite
	PubKey  abstract.Point  // long lasting public key
	PrivKey abstract.Secret // long lasting private key

	nRounds       int
	Rounds        map[int]*Round
	Round         int // *only* used by Root( by annoucer)
	RoundTypes    []RoundType
	roundmu       sync.Mutex
	LastSeenRound int // largest round number I have seen
	RoundsAsRoot  int // latest continuous streak of rounds with sn root

	Callbacks Callbacks
	AnnounceLock sync.Mutex

	// NOTE: reuse of channels via round-number % Max-Rounds-In-Mermory can be used
	roundLock sync.RWMutex
	Message   []byte                    // for testing purposes
	peerKeys  map[string]abstract.Point // map of all peer public keys

	closed      chan error // error sent when connection closed
	Isclosed    bool
	done        chan int // round number sent when round done
	commitsDone chan int // round number sent when announce/commit phase done

	RoundsPerView int
	// "root" or "regular" are sent on this channel to
	// notify the maker of the sn what role sn plays in the new view
	viewChangeCh chan string
	ChangingView bool // TRUE if node is currently engaged in changing the view
	viewmu       sync.Mutex
	ViewNo       int

	timeout  time.Duration
	timeLock sync.RWMutex

	hbLock    sync.Mutex
	heartbeat *time.Timer

	// ActionsLock sync.Mutex
	// Actions     []*VoteRequest

	VoteLog         *VoteLog // log of all confirmed votes, useful for replay
	LastSeenVote    int64    // max of all Highest Votes we've seen, and our last commited vote
	LastAppliedVote int64    // last vote we have committed to our log

	Actions map[int][]*Vote

	// These are stored during the challenge phase so that they can
	// be sent to the client during the SignatureBroadcast
	Proof         proof.Proof
	MTRoot        hashid.HashId // the very root of the big Merkle Tree
	Messages      int           // Number of messages to be signed received
	MessagesInRun int           // Total number of messages since start of run

	PeerStatus     StatusReturnMessage // Actual status of children peers
	PeerStatusRcvd int                 // How many peers sent status
}

// Set callback-functions for the different steps of the algorithm
func (sn *Node)SetCallbacks(cb Callbacks){
	sn.Callbacks = cb
}

// Start listening for messages coming from parent(up)
func (sn *Node) Listen() error {
	if sn.Pool() == nil {
		sn.GenSetPool()
	}
	err := sn.ProcessMessages()
	return err
}

func (sn *Node) printRoundTypes() {
	sn.roundmu.Lock()
	defer sn.roundmu.Unlock()
	for i, rt := range sn.RoundTypes {
		if i > sn.LastSeenRound {
			break
		}
		dbg.Print("Round", i, "type", rt.String())
	}
}

func (sn *Node) Close() {
	// sn.printRoundTypes()
	sn.hbLock.Lock()
	if sn.heartbeat != nil {
		sn.heartbeat.Stop()
		sn.heartbeat = nil
		dbg.Lvl4("after close", sn.Name(), "has heartbeat=", sn.heartbeat)
	}
	if !sn.Isclosed {
		close(sn.closed)
		dbg.Lvl4("signing node: closing:", sn.Name())
		sn.Host.Close()
	}
	dbg.Lvl3("Closed connection")
	sn.Isclosed = true
	sn.hbLock.Unlock()
}

func (sn *Node) ViewChangeCh() chan string {
	return sn.viewChangeCh
}

func (sn *Node) Hostlist() []string {
	return sn.HostList
}

// Returns name of node who should be the root for the next view
// round robin is used on the array of host names to determine the next root
func (sn *Node) RootFor(view int) string {
	dbg.Lvl2(sn.Name(), "Root for view", view)
	var hl []string
	if view == 0 {
		hl = sn.HostListOn(view)
	} else {
		// we might not have the host list for current view
		// safer to use the previous view's hostlist, always
		hl = sn.HostListOn(view - 1)
	}
	return hl[view%len(hl)]
}

func (sn *Node) SetFailureRate(v int) {
	sn.FailureRate = v
}

func (sn *Node) logFirstPhase(firstRoundTime time.Duration) {
	log.WithFields(log.Fields{
		"file":  logutils.File(),
		"type":  "root_announce",
		"round": sn.nRounds,
		"time":  firstRoundTime,
	}).Info("done with root announce round " + strconv.Itoa(sn.nRounds))
}

func (sn *Node) logSecondPhase(secondRoundTime time.Duration) {
	log.WithFields(log.Fields{
		"file":  logutils.File(),
		"type":  "root_challenge second",
		"round": sn.nRounds,
		"time":  secondRoundTime,
	}).Info("done with root challenge round " + strconv.Itoa(sn.nRounds))
}

func (sn *Node) logTotalTime(totalTime time.Duration) {
	log.WithFields(log.Fields{
		"file":  logutils.File(),
		"type":  "root_challenge total",
		"round": sn.nRounds,
		"time":  totalTime,
	}).Info("done with root challenge round " + strconv.Itoa(sn.nRounds))
}

func (sn *Node) StartAnnouncement(am *AnnouncementMessage) error {
	sn.AnnounceLock.Lock()
	defer sn.AnnounceLock.Unlock()
<<<<<<< HEAD
=======
	// notify upstream of announcement
	if sn.AnnounceFunc != nil {
		sn.AnnounceFunc(am)
	}
>>>>>>> 113db182

	dbg.Lvl2("root", sn.Name(), "starting announcement round for round: ", sn.nRounds, "on view", sn.ViewNo)

	ctx, cancel := context.WithTimeout(context.Background(), MAX_WILLING_TO_WAIT)
	var cancelederr error
	go func() {
		var err error
		if am.Vote != nil {
			err = sn.Propose(am.Vote.View, am, "")
		} else {
			// Launch the announcement process
			err = sn.Announce(sn.ViewNo, am)
		}

		if err != nil {
			dbg.Lvl1(err)
			cancelederr = err
			cancel()
		}
	}()

	// 1st Phase succeeded or connection error
	select {
	case _ = <-sn.commitsDone:
		// log time it took for first round to complete
		//firstRoundTime = time.Since(first)
		//sn.logFirstPhase(firstRoundTime)
		break
	case <-sn.closed:
		return errors.New("closed")
	case <-ctx.Done():
		dbg.Lvl1(ctx.Err())
		if ctx.Err() == context.Canceled {
			return cancelederr
		}
		return errors.New("Really bad. Round did not finish commit phase and did not report network errors.")
	}

	// 2nd Phase succeeded or connection error
	select {
	case _ = <-sn.done:
		// log time it took for second round to complete
		//totalTime = time.Since(total)
		//sn.logSecondPhase(totalTime - firstRoundTime)
		//sn.logTotalTime(totalTime)
		return nil
	case <-sn.closed:
		return errors.New("closed")
	case <-ctx.Done():
		dbg.Lvl1(ctx.Err())
		if ctx.Err() == context.Canceled {
			return cancelederr
		}
		return errors.New("Really bad. Round did not finish response phase and did not report network errors.")
	}
}

func (sn *Node) StartVotingRound(v *Vote) error {
	dbg.Lvl2(sn.Name(), "start voting round")
	sn.nRounds = sn.LastSeenRound

	// during view changes, only accept view change related votes
	if sn.ChangingView && v.Vcv == nil {
		dbg.Lvl2(sn.Name(), "start signing round: changingViewError")
		return ChangingViewError
	}

	sn.nRounds++
	v.Round = sn.nRounds
	v.Index = int(atomic.LoadInt64(&sn.LastSeenVote)) + 1
	v.Count = &Count{}
	v.Confirmed = false
	// only default fill-in view numbers when not prefilled
	if v.View == 0 {
		v.View = sn.ViewNo
	}
	if v.Av != nil && v.Av.View == 0 {
		v.Av.View = sn.ViewNo + 1
	}
	if v.Rv != nil && v.Rv.View == 0 {
		v.Rv.View = sn.ViewNo + 1
	}
	if v.Vcv != nil && v.Vcv.View == 0 {
		v.Vcv.View = sn.ViewNo + 1
	}
	return sn.StartAnnouncement(
		&AnnouncementMessage{Message: []byte("vote round"), RoundNbr: sn.nRounds, Vote: v})
}

func (sn *Node) StartSigningRound() error {
	sn.nRounds = sn.LastSeenRound

	// report view is being change, and sleep before retrying
	sn.viewmu.Lock()
	if sn.ChangingView {
		dbg.Lvl1(sn.Name(), "start signing round: changingViewError")
		sn.viewmu.Unlock()
		return ChangingViewError
	}
	sn.viewmu.Unlock()

	sn.nRounds++
	// Adding timestamp
	ts := time.Now().UTC()
	var b bytes.Buffer
	binary.Write(&b, binary.LittleEndian, ts.Unix())
	return sn.StartAnnouncement(
		&AnnouncementMessage{Message: b.Bytes(), RoundNbr: sn.nRounds})
}

func NewNode(hn coconet.Host, suite abstract.Suite, random cipher.Stream) *Node {
	sn := &Node{Host: hn, suite: suite}
	msgSuite = suite
	sn.PrivKey = suite.Secret().Pick(random)
	sn.PubKey = suite.Point().Mul(nil, sn.PrivKey)

	sn.peerKeys = make(map[string]abstract.Point)
	sn.Rounds = make(map[int]*Round)

	sn.closed = make(chan error, 20)
	sn.done = make(chan int, 10)
	sn.commitsDone = make(chan int, 10)
	sn.viewChangeCh = make(chan string, 0)

	sn.FailureRate = 0
	h := fnv.New32a()
	h.Write([]byte(hn.Name()))
	seed := h.Sum32()
	sn.Rand = rand.New(rand.NewSource(int64(seed)))
	sn.Host.SetSuite(suite)
	sn.VoteLog = NewVoteLog()
	sn.Actions = make(map[int][]*Vote)
	sn.RoundsPerView = 0
	return sn
}

// Create new signing node that incorporates a given private key
func NewKeyedNode(hn coconet.Host, suite abstract.Suite, PrivKey abstract.Secret) *Node {
	sn := &Node{Host: hn, suite: suite, PrivKey: PrivKey}
	sn.PubKey = suite.Point().Mul(nil, sn.PrivKey)

	msgSuite = suite
	sn.peerKeys = make(map[string]abstract.Point)
	sn.Rounds = make(map[int]*Round)

	sn.closed = make(chan error, 20)
	sn.done = make(chan int, 10)
	sn.commitsDone = make(chan int, 10)
	sn.viewChangeCh = make(chan string, 0)

	sn.FailureRate = 0
	h := fnv.New32a()
	h.Write([]byte(hn.Name()))
	seed := h.Sum32()
	sn.Rand = rand.New(rand.NewSource(int64(seed)))
	sn.Host.SetSuite(suite)
	sn.VoteLog = NewVoteLog()
	sn.Actions = make(map[int][]*Vote)
	sn.RoundsPerView = 0
	return sn
}

func (sn *Node) ShouldIFail(phase string) bool {
	if sn.FailureRate > 0 {
		// If we were manually set to always fail
		if sn.Host.(*coconet.FaultyHost).IsDead() ||
			sn.Host.(*coconet.FaultyHost).IsDeadFor(phase) {
			dbg.Lvl2(sn.Name(), "dead for "+phase)
			return true
		}

		// If we were only given a probability of failing
		if p := sn.Rand.Int() % 100; p < sn.FailureRate {
			dbg.Lvl2(sn.Name(), "died for "+phase, "p", p, "with prob ", sn.FailureRate)
			return true
		}

	}

	return false
}

func (sn *Node) AddPeer(conn string, PubKey abstract.Point) {
	sn.Host.AddPeers(conn)
	sn.peerKeys[conn] = PubKey
}

func (sn *Node) Suite() abstract.Suite {
	return sn.suite
}

func (sn *Node) Done() chan int {
	return sn.done
}

func (sn *Node) LastRound() int {
	sn.roundmu.Lock()
	lsr := sn.LastSeenRound
	sn.roundmu.Unlock()
	return lsr
}

func (sn *Node) SetLastSeenRound(round int) {
	sn.LastSeenRound = round
}

func (sn *Node) CommitedFor(round *Round) bool {
	sn.roundLock.RLock()
	defer sn.roundLock.RUnlock()

	if round.Log.v != nil {
		return true
	}
	return false
}

// Cast on vote for Vote
func (sn *Node) AddVotes(Round int, v *Vote) {
	if v == nil {
		return
	}

	round := sn.Rounds[Round]
	cv := round.Vote.Count
	vresp := &VoteResponse{Name: sn.Name()}

	// accept what admin requested with x% probability
	// TODO: replace with non-probabilistic approach, maybe callback
	forProbability := 100
	sn.randmu.Lock()
	if p := sn.Rand.Int() % 100; p < forProbability {
		cv.For += 1
		vresp.Accepted = true
	} else {
		cv.Against += 1
	}
	sn.randmu.Unlock()

	dbg.Lvl2(sn.Name(), "added votes. for:", cv.For, "against:", cv.Against)

	// Generate signature on Vote with OwnVote *counted* in
	b, err := v.MarshalBinary()
	if err != nil {
		dbg.Fatal("Marshal Binary on Counted Votes failed")
	}
	rand := sn.suite.Cipher([]byte(sn.Name() + strconv.Itoa(Round)))
	vresp.Sig = ElGamalSign(sn.suite, rand, b, sn.PrivKey)

	// Add VoteResponse to Votes
	v.Count.Responses = append(v.Count.Responses, vresp)
	round.Vote = v
}

func intToByteSlice(Round int) []byte {
	buf := new(bytes.Buffer)
	binary.Write(buf, binary.LittleEndian, Round)
	return buf.Bytes()
}

// *only* called by root node
func (sn *Node) SetAccountableRound(Round int) {
	// Create my back link to previous round
	sn.SetBackLink(Round)

	h := sn.suite.Hash()
	h.Write(intToByteSlice(Round))
	h.Write(sn.Rounds[Round].BackLink)
	sn.Rounds[Round].AccRound = h.Sum(nil)

	// here I could concatenate sn.Round after the hash for easy keeping track of round
	// todo: check this
}

func (sn *Node) UpdateTimeout(t ...time.Duration) {
	if len(t) > 0 {
		sn.SetTimeout(t[0])
	} else {
		tt := time.Duration(sn.Height)*sn.DefaultTimeout() + sn.DefaultTimeout()
		sn.SetTimeout(tt)
	}
}

func (sn *Node) SetBackLink(Round int) {
	prevRound := Round - 1
	sn.Rounds[Round].BackLink = hashid.HashId(make([]byte, hashid.Size))
	if prevRound >= FIRST_ROUND {
		// My Backlink = Hash(prevRound, sn.Rounds[prevRound].BackLink, sn.Rounds[prevRound].MTRoot)
		h := sn.suite.Hash()
		if sn.Rounds[prevRound] == nil {
			dbg.Lvl1(sn.Name(), "not setting back link")
			return
		}
		h.Write(intToByteSlice(prevRound))
		h.Write(sn.Rounds[prevRound].BackLink)
		h.Write(sn.Rounds[prevRound].MTRoot)
		sn.Rounds[Round].BackLink = h.Sum(nil)
	}
}

func (sn *Node) GenSetPool() {
	var p sync.Pool
	p.New = NewSigningMessage
	sn.SetPool(&p)
}

func (sn *Node) SetTimeout(t time.Duration) {
	sn.timeLock.Lock()
	sn.timeout = t
	sn.timeLock.Unlock()
}

func (sn *Node) Timeout() time.Duration {
	sn.timeLock.RLock()
	t := sn.timeout
	sn.timeLock.RUnlock()
	return t
}

func (sn *Node) DefaultTimeout() time.Duration {
	return 5000 * time.Millisecond
}<|MERGE_RESOLUTION|>--- conflicted
+++ resolved
@@ -217,13 +217,6 @@
 func (sn *Node) StartAnnouncement(am *AnnouncementMessage) error {
 	sn.AnnounceLock.Lock()
 	defer sn.AnnounceLock.Unlock()
-<<<<<<< HEAD
-=======
-	// notify upstream of announcement
-	if sn.AnnounceFunc != nil {
-		sn.AnnounceFunc(am)
-	}
->>>>>>> 113db182
 
 	dbg.Lvl2("root", sn.Name(), "starting announcement round for round: ", sn.nRounds, "on view", sn.ViewNo)
 
