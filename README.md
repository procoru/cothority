--- conflicted
+++ resolved
@@ -48,11 +48,7 @@
 
 ## Installation
 
-<<<<<<< HEAD
 We provide a binaries for the `cosi` and `cothorityd` program. They are pre-compiled
-=======
-We provide a binaries for the `cosi` and `cosid` program. They are pre-compiled
->>>>>>> 7bd63280
 for MacOSX and Linux and don't need any go-installation. But of course you can also
 compile from source.
 
@@ -77,21 +73,12 @@
 
 ```bash
 go get github.com/dedis/cothority
-cd $GOPATH/src/github.com/dedis/cothority
-git checkout cosi_cli
-cd app
+cd $GOPATH/src/github.com/dedis/cothority/app
 go install cosi/cosi.go
-<<<<<<< HEAD
 go install cothorityd/cothorityd.go
 ```
 
 The two binaries `cosi` and `cothorityd` will be added to `$GOBIN`. If you already
-=======
-go install cosid/cosid.go
-```
-
-The two binaries `cosi` and `cosid` will be added to `$GOBIN`. If you already
->>>>>>> 7bd63280
 have an old version of cothority, be sure to update `github.com/dedis/crypto` and
 `github.com/dedis/protobuf`.
 
@@ -103,17 +90,10 @@
 public/private key pair as follows:
 
 ```bash
-<<<<<<< HEAD
 cothorityd
 ```
 
 Follow the instructions on the screen. `cothorityd` will ask you for
-=======
-cosid
-```
-
-Follow the instructions on the screen. `cosid` will ask you for
->>>>>>> 7bd63280
 a server address and port, and where you want to store the server 
 configuration. Then you will see an output similar to this:
 
@@ -134,11 +114,7 @@
 If you chose another filename than `config.toml`, you can use `-config file.toml`. 
 
 ### Creating a Collective Signing Group
-<<<<<<< HEAD
 By running several `cothorityd` instances (and copying the appropriate lines 
-=======
-By running several `cosid` instances (and copying the appropriate lines 
->>>>>>> 7bd63280
 of their output) you can create a `servers.toml` that looks like 
 this:
 
@@ -243,11 +219,7 @@
 give that on the command-line, so for example to sign a message:
 
 ```bash
-<<<<<<< HEAD
 cosi -servers my_servers.toml sign msg "Hello CoSi"
-=======
-cosi sign msg "Hello CoSi" -servers my_servers.toml
->>>>>>> 7bd63280
 ```
 
 # Simulation
