/*
 * Time-measurement functions.
 *
 * Usage:
 * ```measure := monitor.NewMeasure()```
 * ```// Do some calculations```
 * ```measure.MeasureWall("CPU on calculations")```
 */

package monitor

import (
	"encoding/json"
	"fmt"
	"github.com/dedis/cothority/lib/dbg"
	"net"
	"syscall"
	"time"
)

// Sink is the server address where all measures are transmitted to for
// further analysis.
var sink string

// Structs are encoded through a json encoder.
var encoder *json.Encoder
var connection net.Conn

// Keeps track if a measure is enabled (true) or not (false). If disabled,
// measures are not sent to the monitor. Use EnableMeasure(bool) to toggle
// this variable.
var enabled = true

// Enables / Disables a measure.
func EnableMeasure(b bool) {
	if b {
		dbg.Lvl3("Monitor: Measure enabled")
	} else {
		dbg.Lvl3("Monitor: Measure disabled")
	}
	enabled = b
}

// ConnectSink connects to the given endpoint and initialises a json
// encoder. It can be the address of a proxy or a monitoring process.
// Returns an error if it could not connect to the endpoint.
func ConnectSink(addr string) error {
	if encoder != nil {
		return nil
	}
	dbg.Lvl3("Connecting to:", addr)
	conn, err := net.Dial("tcp", addr)
	if err != nil {
		return err
	}
	dbg.Lvl3("Connected to sink:", addr)
	sink = addr
	connection = conn
	encoder = json.NewEncoder(conn)
	return nil
}

<<<<<<< HEAD
func StopSink() {
	connection.Close()
	encoder = nil
}

// Only sends a ready-string
func Ready(addr string) error {
	if encoder == nil {
		dbg.Lvl3("Connecting to sink", addr)
		err := ConnectSink(addr)
		if err != nil {
			return err
		}
	}
	dbg.Lvl3("Sending ready-signal")
	send(Measure{Name: "ready"})
	return nil
}

// Returns how many peers are ready
func GetReady(addr string) (*Stats, error) {
	if encoder == nil {
		err := ConnectSink(addr)
		if err != nil {
			return nil, err
		}
	}
	dbg.Lvl3("Getting ready_count")
	send(Measure{Name: "ready_count"})
	decoder := json.NewDecoder(connection)
	var s Stats
	err := decoder.Decode(&s)
	if err != nil {
		return nil, err
	}
	dbg.Lvlf3("Received stats with %+v", s)
	return &s, nil
}

// Send will send the given struct to the network
=======
// Send transmitts the given struct over the network.
>>>>>>> e98d97a6
func send(v interface{}) {
	if encoder == nil {
		panic(fmt.Errorf("Monitor's sink connection not initalized. Can not send any measures"))
	}
	if !enabled {
		return
	}
	if err := encoder.Encode(v); err != nil {
		panic(fmt.Errorf("Error sending to sink : %v", err))
	}
}

<<<<<<< HEAD
// Disable / Enable the monitoring library
func Disable() {
	dbg.Lvl3("Monitor Measure disabled")
	enabled = false
}
func Enable() {
	dbg.Lvl3("Monitor Measure enabled")
	enabled = true
}

// Measure holds the different values that can be computed for a measure
type Measure struct {
	Name         string
	WallTime     float64
	CPUTimeUser  float64
	CPUTimeSys   float64
	// These are used for communicating with the clients
	Sender       string
	Ready        int
	// Since we send absolute timing values, we need to store our reference also
=======
// Measure holds the different values that can be computed for a measure.
// Measures are sent for further processing from the client to the monitor.
type Measure struct {
	Name        string
	WallTime    float64
	CPUTimeUser float64
	CPUTimeSys  float64
	// Since we send absolute timing values, we need to store our reference too.
>>>>>>> e98d97a6
	lastWallTime time.Time
	autoReset    bool
}

// NewMeasure creates a new measure struct and enables automatic reset after
// each Measure call.
func NewMeasure(name string) *Measure {
	m := &Measure{Name: name}
	m.enableAutoReset(true)
	return m
}

// Takes a measure, sends it to the monitor and resets all timers.
func (m *Measure) Measure() {
	// Wall time measurement
	m.WallTime = float64(time.Since(m.lastWallTime)) / 1.0e9
	// CPU time measurement
	m.CPUTimeSys, m.CPUTimeUser = getDiffRTime(m.CPUTimeSys, m.CPUTimeUser)
	// send data
	send(m)
	// reset timers
	m.reset()
}

// Enables / Disables automatic reset of a measure. If called with true, the
// measure is reset.
func (m *Measure) enableAutoReset(b bool) {
	m.autoReset = b
	m.reset()
}

// Resets the timers in a measure to 'now'.
func (m *Measure) reset() {
	if m.autoReset {
		m.CPUTimeSys, m.CPUTimeUser = GetRTime()
		m.lastWallTime = time.Now()
	}
}

// Prints a message to end the logging.
func End() {
	send(Measure{Name: "end"})
	connection.Close()
}

// Converts microseconds to seconds.
func iiToF(sec int64, usec int64) float64 {
	return float64(sec) + float64(usec) / 1000000.0
}

// Returns the sytem and the user time so far.
func GetRTime() (tSys, tUsr float64) {
	rusage := &syscall.Rusage{}
	syscall.Getrusage(syscall.RUSAGE_SELF, rusage)
	s, u := rusage.Stime, rusage.Utime
	return iiToF(int64(s.Sec), int64(s.Usec)), iiToF(int64(u.Sec), int64(u.Usec))
}

// Returns the difference of the given system- and user-time.
func getDiffRTime(tSys, tUsr float64) (tDiffSys, tDiffUsr float64) {
	nowSys, nowUsr := GetRTime()
	return nowSys - tSys, nowUsr - tUsr
}<|MERGE_RESOLUTION|>--- conflicted
+++ resolved
@@ -60,7 +60,6 @@
 	return nil
 }
 
-<<<<<<< HEAD
 func StopSink() {
 	connection.Close()
 	encoder = nil
@@ -100,10 +99,7 @@
 	return &s, nil
 }
 
-// Send will send the given struct to the network
-=======
-// Send transmitts the given struct over the network.
->>>>>>> e98d97a6
+// Send transmits the given struct over the network.
 func send(v interface{}) {
 	if encoder == nil {
 		panic(fmt.Errorf("Monitor's sink connection not initalized. Can not send any measures"))
@@ -116,28 +112,6 @@
 	}
 }
 
-<<<<<<< HEAD
-// Disable / Enable the monitoring library
-func Disable() {
-	dbg.Lvl3("Monitor Measure disabled")
-	enabled = false
-}
-func Enable() {
-	dbg.Lvl3("Monitor Measure enabled")
-	enabled = true
-}
-
-// Measure holds the different values that can be computed for a measure
-type Measure struct {
-	Name         string
-	WallTime     float64
-	CPUTimeUser  float64
-	CPUTimeSys   float64
-	// These are used for communicating with the clients
-	Sender       string
-	Ready        int
-	// Since we send absolute timing values, we need to store our reference also
-=======
 // Measure holds the different values that can be computed for a measure.
 // Measures are sent for further processing from the client to the monitor.
 type Measure struct {
@@ -145,8 +119,10 @@
 	WallTime    float64
 	CPUTimeUser float64
 	CPUTimeSys  float64
+	// These are used for communicating with the clients
+	Sender       string
+	Ready        int
 	// Since we send absolute timing values, we need to store our reference too.
->>>>>>> e98d97a6
 	lastWallTime time.Time
 	autoReset    bool
 }
