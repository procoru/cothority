--- conflicted
+++ resolved
@@ -103,13 +103,8 @@
 		dbg.Lvl3("Stamp Client wont stream messages")
 		return
 	}
-<<<<<<< HEAD
 	ticker := time.NewTicker(time.Second / time.Duration(rate))
 	dbg.Lvl2(c.Name(), "streaming at given rate", rate, " msg / s")
-=======
-	dbg.Lvl2(c.Name(), "streaming at given rate", rate, " msg / s")
-	ticker := time.NewTicker(time.Second / time.Duration(rate))
->>>>>>> 4242a10d
 	msg := genRandomMessages(1)[0]
 
 	i := 0
