--- conflicted
+++ resolved
@@ -195,26 +195,11 @@
 			tomlFileName)
 	}
 	fmt.Println("[+] Checking the availability and responsiveness of the servers in the group...")
-<<<<<<< HEAD
-	return CheckServers(el, descs)
-=======
 	return CheckServers(group)
->>>>>>> e098c249
 }
 
 // CheckServers contacts all servers in the entity-list and then makes checks
 // on each pair. If 'descs' is 'nil', it doesn't print the description.
-<<<<<<< HEAD
-func CheckServers(el *sda.EntityList, descs []string) error {
-	success := true
-	// First check all servers individually
-	for i := range el.List {
-		desc := []string{"no description", "no description"}
-		if descs != nil {
-			desc = descs[i : i+1]
-		}
-		success = success && checkList(sda.NewEntityList(el.List[i:i+1]), desc) == nil
-=======
 func CheckServers(g *config.Group) error {
 	success := true
 	// First check all servers individually
@@ -225,23 +210,14 @@
 		}
 		el := sda.NewEntityList([]*network.Entity{e})
 		success = success && checkList(el, desc) == nil
->>>>>>> e098c249
 	}
 	if len(g.EntityList.List) > 1 {
 		// Then check pairs of servers
-<<<<<<< HEAD
-		for i, first := range el.List {
-			for j, second := range el.List[i+1:] {
-				desc := []string{"no description", "no description"}
-				if descs != nil {
-					desc = []string{descs[i], descs[i+j+1]}
-=======
 		for i, first := range g.EntityList.List {
 			for _, second := range g.EntityList.List[i+1:] {
 				desc := []string{"none", "none"}
 				if d1 := g.GetDescription(first); d1 != "" {
 					desc = []string{d1, g.GetDescription(second)}
->>>>>>> e098c249
 				}
 				es := []*network.Entity{first, second}
 				success = success && checkList(sda.NewEntityList(es), desc) == nil
