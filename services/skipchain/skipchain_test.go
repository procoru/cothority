--- conflicted
+++ resolved
@@ -16,13 +16,7 @@
 )
 
 func TestMain(m *testing.M) {
-<<<<<<< HEAD
-	// Issue with skipchain service blocking. currently actively being resolved.
-	// see https://github.com/dedis/cothority/pull/483
-	log.Info("Skipping all skipchain tests for now as it randomly fails on master. @ineiti is investigating.")
-=======
-	log.Info("Not working - #482")
->>>>>>> 8af5bce4
+	log.Info("Skipping all skipchain tests for now as it randomly fails on master. https://github.com/dedis/cothority/pull/483")
 	//log.MainTest(m)
 }
 
